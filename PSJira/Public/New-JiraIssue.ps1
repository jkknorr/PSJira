--- conflicted
+++ resolved
@@ -28,7 +28,6 @@
        [PSJira.Issue] The issue created in JIRA.
     #>
     [CmdletBinding()]
-    [OutputType('PSJira.Issue')]
     param(
         [Parameter(Mandatory = $true)]
         [String] $Project,
@@ -39,10 +38,9 @@
         [Parameter(Mandatory = $false)]
         [Int] $Priority,
 
-        [Parameter(Mandatory = $false)]
+        [Parameter(Mandatory = $true)]
         [String] $Summary,
 
-        [Parameter(Mandatory = $false)]
         [Parameter(Mandatory = $false)]
         [String] $Description,
 
@@ -95,26 +93,6 @@
         {
             throw "Unable to identify Jira issue type [$IssueType]. Use Get-JiraIssueType for more information."
         }
-<<<<<<< HEAD
-
-        Write-Debug "[New-JiraIssue] Checking Reporter parameter"
-        if ($Reporter)
-        {
-            Write-Debug "[New-JiraIssue] Reporter parameter was provided; attempting to identify Jira user [$Reporter]"
-            $reporterStr = $Reporter.ToString()
-        } elseif ($Credential) {
-            Write-Debug "[New-JiraIssue] Reporter parameter was not provided; attempting to use username from -Credential parameter [$($Credential.UserName)] as the reporter"
-            $reporterStr = $Credential.UserName
-        } else {
-            Write-Debug "[New-JiraIssue] Neither Reporter parameter nor Credential parameter were provided; attempting to use logged-on user [$env:USERNAME] as the reporter"
-            $reporterStr = $env:USERNAME
-        }
-
-        $reporterObj = Get-JiraUser -UserName $reporterStr -Credential $Credential
-        if (-not ($reporterObj))
-        {
-            Write-Debug "[New-JiraIssue] Reporter [$reporterStr] could not be accessed"
-                throw "Unable to identify issue reporter. You must provide either the -Reporter parameter or the -Credential parameter, or the currently logged-on user must be a valid Jira user."
         }
 
         if ($Parent.key)
@@ -122,9 +100,6 @@
             $Parent = Get-JiraIssue $Parent.key -Credential $Credential
         } elseif ($Parent) {
             $Parent = Get-JiraIssue $Parent -Credential $Credential
-        }
-=======
->>>>>>> 5eac5bbe
     }
 
     process
